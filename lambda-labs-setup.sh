conda deactivate
cd ~;
git clone https://github.com/taoroalin/mlab
cd mlab
pip install -r requirements.txt
pip install -e .
pip install torch==1.10.1+cu113 torchvision==0.11.2+cu113 -f https://download.pytorch.org/whl/cu113/torch_stable.html
mkdir ~/working
<<<<<<< HEAD
sudo apt-get install -y ffmpeg #snap
# sudo snap install code --classic
# code --install-extension ms-python.python
# code --install-extension ms-toolsai.jupyter
=======
sudo apt-get install -y ffmpeg snapd
sudo snap install code --classic
code --install-extension ms-python.python
code --install-extension ms-toolsai.jupyter
>>>>>>> 9da94123
mkdir ~/mlab_trial

# http://{IP}:8890/lab/tree/mlab_trial?token=eacfafffeb
# http://104.171.200.{EXT}:8890/lab/tree/mlab_trial?token=eacfafffeb
# if something goes wrong with process, use
# ps aux | grep eacfafffeb
# to kill existing process
cd ~;
pkill eacfafffeb;
jupyter lab --collaborative --NotebookApp.token=eacfafffeb --port 8890 --ip 0.0.0.0 &

python -c "import torch; import torchvision.models;import torchtext; import transformers; transformers.AutoModelForCausalLM.from_pretrained('gpt2');transformers.AutoModel.from_pretrained('bert-base-cased');torchvision.models.resnet34(pretrained=True);torchvision.models.resnet50(pretrained=True);torchtext.datasets.WikiText2(split='train');torchtext.datasets.WikiText103(split='train');torchtext.datasets.IMDB(split='train');" &

python -c "import transformers; transformers.AutoModelForCausalLM.from_pretrained('EleutherAI/gpt-j-6B'); transformers.AutoModelForCausalLM.from_pretrained('EleutherAI/gpt-neo-2.7B')" &

curl -fsSL https://cli.github.com/packages/githubcli-archive-keyring.gpg | sudo gpg --dearmor -o /usr/share/keyrings/githubcli-archive-keyring.gpg
echo "deb [arch=$(dpkg --print-architecture) signed-by=/usr/share/keyrings/githubcli-archive-keyring.gpg] https://cli.github.com/packages stable main" | sudo tee /etc/apt/sources.list.d/github-cli.list > /dev/null
sudo apt update
sudo apt install gh<|MERGE_RESOLUTION|>--- conflicted
+++ resolved
@@ -6,17 +6,10 @@
 pip install -e .
 pip install torch==1.10.1+cu113 torchvision==0.11.2+cu113 -f https://download.pytorch.org/whl/cu113/torch_stable.html
 mkdir ~/working
-<<<<<<< HEAD
-sudo apt-get install -y ffmpeg #snap
+sudo apt-get install -y ffmpeg #snapd
 # sudo snap install code --classic
 # code --install-extension ms-python.python
 # code --install-extension ms-toolsai.jupyter
-=======
-sudo apt-get install -y ffmpeg snapd
-sudo snap install code --classic
-code --install-extension ms-python.python
-code --install-extension ms-toolsai.jupyter
->>>>>>> 9da94123
 mkdir ~/mlab_trial
 
 # http://{IP}:8890/lab/tree/mlab_trial?token=eacfafffeb
