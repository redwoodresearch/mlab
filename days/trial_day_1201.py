import einops
import math
from einops.einops import rearrange, reduce
import numpy as np
import torch
import typing


def _allclose_tensorlists(tensorlist1, tensorlist2):
    for t1, t2 in zip(tensorlist1, tensorlist2):
        if t1.shape != t2.shape:
            return False
        if not torch.allclose(t1, t2):
            return False
    return True


def test_function(f, ex_num):
    g = globals()
    ex = g.get(f"ex{ex_num}")
    assert ex, f"There's no solution for exercise {ex_num}"
    test_cases = g.get(f"test_cases{ex_num}")

    deterministic_exercises = {2, 3, 5, 7, 8, 9, 11, 12, 14, 15, 16, 17, 18, 19, 20}
    
    if ex_num == 1:
        return _allclose_tensorlists(f(), ex1())
    elif ex_num in deterministic exercises:
        for tc in test_cases():
            if not _allclose_tensorlists(f(*tc), ex(*tc)):
                return False
        return True

<<<<<<< HEAD
    print("Sorry, can't test probabilistic outputs.")    
    
=======
>>>>>>> 1e1148ef

def ex1():
    return [
        einops.rearrange(torch.arange(3, 9), "(h w) -> h w", h=3, w=2),
        einops.rearrange(torch.arange(1, 7), "(h w) -> h w", h=2, w=3),
        einops.rearrange(torch.arange(1, 7), "a -> 1 a 1"),
    ]


def test_cases1():
    return []


def ex2(temp: torch.Tensor):
    assert len(temp) % 7 == 0, "Input length must be a multiple of 7."

    weekly = einops.rearrange(temp, "(h w) -> h w", w=7)
    weekly_means = einops.reduce(temp, "(h 7) -> h", "mean")
    weekly_zeromean = weekly - weekly_means[:, None]
    weekly_normalised = weekly_zeromean / weekly.std(dim=1, keepdim=True)
    return [weekly_means, weekly_zeromean, weekly_normalised]


def test_cases2():
    return [
        torch.Tensor([71, 72, 70, 75, 71, 72, 70, 68, 65, 60, 68, 60, 55, 59, 75, 80, 85, 80, 78, 72, 83]),
        torch.Tensor(
            [
                57.1928,
                63.4550,
                67.5766,
                66.8976,
                51.4928,
                60.0626,
                69.2239,
                73.3777,
                58.3225,
                53.6842,
                72.8498,
                56.8322,
                79.1494,
                72.5929,
                79.7508,
                66.5618,
                54.4778,
                75.0086,
                79.7727,
                72.2138,
                77.9900,
            ]
        ),
        torch.rand((70,)) * 70 + 30,
    ]


def ex3(tensor1: torch.Tensor, tensor2: torch.Tensor):
    assert tensor1.shape == tensor2.shape, "Input tensors must have the same shape."
    return (tensor1 * tensor2).sum(dim=-1)


def test_cases3():
    out = []
    for i in range(10):
        n_dims = np.random.randint(2, 5)
        shape = list(np.random.randint(10, 50, n_dims))
        out += [[torch.randn(shape), torch.randn(shape)]]
    return out


def ex4(H: float, W: float, n: int):
    xaxis = torch.linspace(0, H, n + 1)
    xtile = torch.tile(xaxis, dims=(n + 1, 1))
    yaxis = torch.linspace(0, W, n + 1)[:, None]
    ytile = torch.tile(yaxis, dims=(n + 1,))
    return torch.stack([einops.rearrange(xtile, "h w -> (h w)"), einops.rearrange(ytile, "h w -> (h w)")]).T


def test_cases4():
    out = []
    for i in range(10):
        n = np.random.randint(2, 10)
        w = np.random.randint(5, 20)
        h = np.random.randint(5, 20)
        out += [(h * n, w * n, n)]
    return out


def ex5(n: int):
    matrix = (rearrange(torch.arange(n), "i->i 1") == torch.arange(n)).float()

    return matrix


def test_cases5():
    return list(range(2, 11))


def ex6(n: int, probs: torch.Tensor):
    assert abs(probs.sum() - 1.0) < 0.001
    return (torch.rand((n, 1)) > torch.cumsum(probs, dim=0)).sum(dim=-1)


def test_fn_6(fn):
    probs = t.nn.functional.softmax(t.rand(10), dim=-1)
    t = t.stack([fn(probs) for _ in range(1000)], dim=0).sum(0)
    assert t.allclose(probs, t, atol=0.05, rtol=0.1)


def test_cases6():
    out = []
    for i in range(10):
        n = np.random.randint(10, 100)
        k = np.random.randint(2, 10)
        probs = np.random.rand(k)
        out += [(n, probs / probs.sum())]
    return out


def ex7(scores: torch.Tensor, y: torch.Tensor):
    return (scores.argmax(dim=1) == y).to(float).mean()


def test_cases7():
    out = []
    for i in range(10):
        n_inputs = np.random.randint(50, 100)
        n_classes = np.random.randint(5, 20)
        scores = torch.randn((n_inputs, n_classes))
        y = torch.randint(n_classes, (n_inputs,))
        out += [[scores, y]]
    return out


def ex8(scores: torch.Tensor, y: torch.Tensor, k: int):
    return (torch.argsort(scores)[:, -k:] == y[:, None]).any(dim=-1).to(float).mean()


def test_cases8():
    out = []
    for i in range(10):
        n_inputs = np.random.randint(50, 100)
        n_classes = np.random.randint(10, 20)
        scores = torch.randn((n_inputs, n_classes))
        y = torch.randint(n_classes, (n_inputs,))
        k = np.random.randint(2, n_classes // 2)
        out += [[scores, y, k]]
    return out


def ex9(prices: torch.Tensor, items: torch.Tensor):
    return torch.gather(prices, 0, items.to(int)).sum()


def test_cases9():
    out = []
    for i in range(10):
        n_items = np.random.randint(5, 20)
        prices = torch.rand(n_items) * 100
        n_buys = np.random.randint(40, 200)
        items = torch.randint(n_items, (n_buys,))
        out += [[prices, items]]
    return out


def ex10(A: torch.Tensor, N: int):
    index = torch.randint(A.shape[-1], (A.shape[0], N))
    return torch.gather(A, 1, index)


def test_cases10():
    out = []
    for i in range(10):
        m, k, n = np.random.randint(20, 100, (3,))
        A = torch.randn((m, k))
        out += [[A, n]]
    return out


def ex11(T: torch.Tensor, K: int, values: typing.Optional[torch.Tensor] = None):
    if values is None:
        values = torch.ones(T.shape[0])
    onehot = torch.zeros(T.shape + (K,))
    return onehot.scatter(1, T.to(int).unsqueeze(-1), values.unsqueeze(-1))


def test_cases11():
    out = []
    for i in range(10):
        n_dim = np.random.randint(1, 3)
        K = np.random.randint(5, 10)
        shape = list(np.random.randint(2, 10, (n_dim,)))
        values = torch.rand(shape) * 100
        out += [[torch.randint(K, shape), K, values]]
    return out


def relu(tensor: torch.FloatTensor) -> torch.Tensor:
    tensor = tensor.clone()
    tensor[tensor < 0] = 0
    return tensor


def test_cases12():
    out = []
    for i in range(10):
        n_dim = np.random.randint(1, 4)
        shape = list(np.random.randint(5, 10, (n_dim,)))
        out += [torch.randn(shape)]
    return out


def dropout(tensor: torch.FloatTensor, drop_fraction: float, is_train: bool):
    if is_train:
        mask = torch.rand_like(tensor) > drop_fraction
        return mask * tensor / (1 - drop_fraction)
    return tensor


def test_cases13():
    tensors = test_cases12()
    drop_fractions = np.random.rand(10) * 0.6 + 0.2
    is_train = np.random.randint(0, 2, (10,)).astype(bool)
    return list(zip(tensors, drop_fractions, is_train))


def linear(tensor: torch.FloatTensor, weight: torch.FloatTensor, bias: typing.Optional[torch.FloatTensor]):
    x = torch.einsum("...j,kj->...k", tensor, weight)
    if bias is not None:
        x += bias
    return x


def test_cases14():
    out = []
    for tensor in test_cases12():
        j = tensor.shape[-1]
        k = np.random.randint(10, 100)
        weight = torch.randn((k, j))
        bias = torch.randn((k,))
        out += [[tensor, weight, bias]]
    return out


def layer_norm(x: torch.FloatTensor, reduce_dims, weight: torch.FloatTensor, bias: torch.FloatTensor):
    red_dim_indices = list(range(len(x.shape) - len(reduce_dims), len(x.shape)))
    xmean = x.mean(dim=red_dim_indices, keepdim=True)
    var = ((x - xmean) ** 2).mean(dim=red_dim_indices, keepdim=True)
    xnorm = (x - xmean) / var.sqrt()
    return xnorm * weight + bias


def test_cases15():
    out = []
    for i in range(10):
        n_red_dims = np.random.randint(1, 3)
        n_batch_dims = np.random.randint(1, 3)
        reduce_dims = list(np.random.randint(10, 20, (n_red_dims,)))
        batch_dims = list(np.random.randint(20, 50, (n_batch_dims,)))
        x = torch.randn(batch_dims + reduce_dims)
        weight = torch.randn(reduce_dims)
        bias = torch.randn(reduce_dims)
        out += [[x, reduce_dims, weight, bias]]
    return out


def embed(x: torch.LongTensor, embeddings: torch.FloatTensor):
    return embeddings[x]


def test_cases16():
    out = []
    for i in range(10):
        vocab_size = np.random.randint(50, 100)
        embed_size = np.random.randint(8, 32)
        embeddings = torch.randn((vocab_size, embed_size))
        x_len = np.random.randint(10, 20)
        x = torch.randint(0, vocab_size, (x_len,))
        out += [[x, embeddings]]
    return out


def softmax(tensor: torch.FloatTensor):
    exps = torch.exp(tensor)
    return exps / exps.sum(dim=1, keepdim=True)


def test_cases17():
    out = []
    for i in range(10):
        n_inputs = np.random.randint(50, 100)
        n_classes = np.random.randint(3, 20)
        out += [torch.randn((n_inputs, n_classes))]
    return out


def logsoftmax(tensor: torch.FloatTensor):
    C = tensor.max(dim=1, keepdim=True).values
    return tensor - C - (tensor - C).exp().sum(dim=1, keepdim=True).log()


test_cases18 = test_cases17


def cross_entropy_loss(logits: torch.FloatTensor, y: torch.LongTensor):
    logprobs = logsoftmax(logits)
    return -torch.gather(logprobs, 1, y[:, None]).sum()


def test_cases19():
    out = []
    for logits in test_cases17():
        probs = softmax(logits)
        y = torch.randint(0, probs.shape[1], (probs.shape[0],))
        out += [[probs, y]]
    return out


def test_cases20():
    weight = torch.rand(5)
    data = torch.rand(22)
    return [[weight, data]]


def ex20(x, weight):
    kernel_size = weight.shape
    S = x.shape
    x = x.contiguous()
    strided_input = torch.as_strided(x, (S - kernel_size + 1, kernel_size), (S, 1), 0)
    added = strided_input * weight
    summed = reduce(added, "s k -> s", "sum")
    return summed


def test_cases21():
    weight = torch.rand(6, 5, 4)
    data = torch.rand(2, 22, 5)
    return [[weight, data]]


def ex21(x, weight):
    x = rearrange(x, "b c s -> b s c")
    out_channels, _, kernel_size = weight.shape
    B, S, C = x.shape
    x = x.contiguous()
    strided_input = torch.as_strided(x, (B, S - kernel_size + 1, kernel_size, C, out_channels), (S * C, C, C, 1, 0), 0)
    weight_rearranged = rearrange(weight, "o i k -> k i o")
    added = strided_input * weight_rearranged
    summed = reduce(added, "b s c in_channels out_channels -> b s out_channels", "sum")
    summed = rearrange(summed, "b s c->b c s")
    return summed


ex12 = relu
ex13 = dropout
ex14 = linear
ex15 = layer_norm
ex16 = embed
ex17 = softmax
ex18 = logsoftmax
ex19 = cross_entropy_loss<|MERGE_RESOLUTION|>--- conflicted
+++ resolved
@@ -31,11 +31,8 @@
                 return False
         return True
 
-<<<<<<< HEAD
     print("Sorry, can't test probabilistic outputs.")    
     
-=======
->>>>>>> 1e1148ef
 
 def ex1():
     return [
